// Copyright Microsoft and Project Verona Contributors.
// SPDX-License-Identifier: MIT
#pragma once

#include "lookup.h"
#include "parse.h"
#include "pass.h"
#include "wf.h"

#include <CLI/CLI.hpp>
#include <filesystem>
#include <random>

namespace trieste
{
  class Driver
  {
  private:
    constexpr static auto parse_only = "parse";
    using PassCheck = std::tuple<std::string, Pass, wf::WellformedF>;

    std::string language_name;
    CLI::App app;
    Parse parser;
    wf::WellformedF wfParser;
    std::vector<PassCheck> passes;
    std::vector<std::string> limits;

  public:
    Driver(
      const std::string& language_name,
      Parse parser,
      wf::WellformedF wfParser,
      std::initializer_list<PassCheck> passes)
    : language_name(language_name), app(language_name), parser(parser), wfParser(wfParser), passes(passes)
    {
      limits.push_back(parse_only);

      for (auto& [name_, pass, wf] : passes)
        limits.push_back(name_);
    }

    int run(int argc, char** argv)
    {
      parser.executable(argv[0]);

      app.set_help_all_flag("--help-all", "Expand all help");
      app.require_subcommand(1);

      // Build command line options.
      auto build = app.add_subcommand("build", "Build a path");

      bool diag = false;
      build->add_flag("-d,--diagnostics", diag, "Emit diagnostics.");

      bool wfcheck = false;
      build->add_flag("-w,--wf-check", wfcheck, "Check well-formedness.");

      std::string limit = limits.back();
      build->add_option("-p,--pass", limit, "Run up to this pass.")
        ->transform(CLI::IsMember(limits));

      std::filesystem::path path;
      build->add_option("path", path, "Path to compile.")->required();

      std::filesystem::path output;
      build->add_option("-o,--output", output, "Output path.");

      // Test command line options.
      auto test = app.add_subcommand("test", "Run automated tests");

      uint32_t test_seed_count = 100;
      test->add_option(
        "-c,--seed_count", test_seed_count, "Number of iterations per pass");

      uint32_t test_seed = std::random_device()();
      test->add_option("-s,--seed", test_seed, "Random seed for testing");

      std::string test_start_pass;
      test->add_option("start", test_start_pass, "Start at this pass.")
        ->transform(CLI::IsMember(limits));

      std::string test_end_pass;
      test->add_option("end", test_end_pass, "End at this pass.")
        ->transform(CLI::IsMember(limits));

      bool test_verbose = false;
      test->add_flag("-v,--verbose", test_verbose, "Verbose output");

      size_t test_max_depth = 10;
      test->add_option(
        "-d,--max_depth", test_max_depth, "Maximum depth of AST to test");

      bool test_failfast = false;
      test->add_flag("-f,--failfast", test_failfast, "Stop on first failure");

      try
      {
        app.parse(argc, argv);
      }
      catch (const CLI::ParseError& e)
      {
        return app.exit(e);
      }

      int ret = 0;

      if (*build)
      {
        Node ast;
        size_t start_pass = 1;
        size_t end_pass = pass_index(limit);

        if (path.extension() == ".trieste")
        {
          auto source = SourceDef::load(path);
          auto view = source->view();
          auto pos = std::min(view.find_first_of('\n'), view.size());
<<<<<<< HEAD

          if (view.compare(0, pos, language_name) != 0)
          {
            std::cerr << "Not a " << language_name << " file" << std::endl;
            return -1;
          }

=======
>>>>>>> 0a5c8580
          auto pos2 = std::min(view.find_first_of('\n', pos + 1), view.size());
          auto pass = view.substr(pos + 1, pos2 - pos - 1);

          if (view.compare(0, pos, name) == 0)
          {
            start_pass = pass_index(pass);
            end_pass = std::max(start_pass, end_pass);

            if (start_pass > limits.size())
            {
              std::cout << "Unknown pass: " << pass << std::endl;
              return -1;
            }

            auto wf = std::get<2>(passes.at(start_pass - 1));

            if (!wf)
            {
              std::cout << "No well-formedness check for pass: " << pass
                        << std::endl;
              return -1;
            }

            ast = wf.build_ast(source, pos2 + 1, std::cout);
            wf.build_st(ast);
            start_pass++;

            if (!wf.check(ast, std::cout))
              return -1;
          }
          else
          {
            start_pass = 1;
            end_pass = std::max(start_pass, end_pass);

            if (!wfParser)
            {
              std::cout << "No well-formedness check for parser" << std::endl;
              return -1;
            }

            ast = wfParser.build_ast(source, pos2 + 1, std::cout);
            wfParser.build_st(ast);

            if (!wfParser.check(ast, std::cout))
              return -1;
          }
        }
        else
        {
          ast = parser.parse(path);

          if (wfParser)
            wfParser.build_st(ast);

          if (wfcheck && wfParser && !wfParser.check(ast, std::cout))
          {
            end_pass = 0;
            ret = -1;
          }
        }

        for (auto i = start_pass; i <= end_pass; i++)
        {
          auto& [pass_name, pass, wf] = passes.at(i - 1);
          auto [new_ast, count, changes] = pass->run(ast);
          ast = new_ast;

          if (diag)
          {
            std::cout << "Pass " << pass_name << ": " << count << " iterations, "
                      << changes << " nodes rewritten." << std::endl;
          }

          if (wf)
            wf.build_st(ast);

          if (wfcheck && wf && !wf.check(ast, std::cout))
          {
            end_pass = i;
            ret = -1;
          }
        }

        if (ast->errors(std::cout))
          ret = -1;

        if (output.empty())
          output = path.stem().replace_extension(".trieste");

        std::ofstream f(output, std::ios::binary | std::ios::out);

        if (f)
        {
          f << language_name << std::endl << limits.at(end_pass) << std::endl << ast;
        }
        else
        {
          std::cout << "Could not open " << output << " for writing."
                    << std::endl;
          ret = -1;
        }
      }
      else if (*test)
      {
        std::cout << "Testing x" << test_seed_count << ", seed: " << test_seed
                  << std::endl;

        if (test_start_pass.empty())
        {
          test_start_pass = limits.at(1);
          test_end_pass = limits.back();
        }
        else if (test_end_pass.empty())
        {
          test_end_pass = test_start_pass;
        }

        size_t start_pass = pass_index(test_start_pass);
        size_t end_pass = pass_index(test_end_pass);

        for (auto i = start_pass; i <= end_pass; i++)
        {
          auto& [pass_name, pass, wf] = passes.at(i - 1);
          auto& prev = i > 1 ? std::get<2>(passes.at(i - 2)) : wfParser;

          if (!prev || !wf)
          {
            std::cout << "Skipping pass: " << pass_name << std::endl;
            continue;
          }

          std::cout << "Testing pass: " << pass_name << std::endl;

          for (size_t seed = test_seed; seed < test_seed + test_seed_count; seed++)
          {
            std::stringstream ss1;
            std::stringstream ss2;

            auto ast = prev.gen(seed, test_max_depth);
            ss1 << "============" << std::endl
                << "Pass: " << pass_name << ", seed: " << seed
                << std::endl
                << "------------" << std::endl
                << ast << "------------" << std::endl;

            if (test_verbose)
              std::cout << ss1.str();

            auto [new_ast, count, changes] = pass->run(ast);
            ss2 << new_ast << "------------" << std::endl << std::endl;

            if (test_verbose)
              std::cout << ss2.str();

            std::stringstream ss3;

            if (!wf.check(new_ast, ss3))
            {
              if (!test_verbose)
                std::cout << ss1.str() << ss2.str();

              std::cout << ss3.str() << "============" << std::endl
                        << "Failed pass: " << pass_name
                        << ", seed: " << seed << std::endl;
              ret = -1;

              if (test_failfast)
                return ret;
            }
          }
        }
      }

      return ret;
    }

    template<typename StringLike>
    size_t pass_index(const StringLike& name_)
    {
      if (name_ == parse_only)
        return 0;

      for (size_t i = 0; i < passes.size(); i++)
      {
        if (std::get<0>(passes[i]) == name_)
          return i + 1;
      }

      return std::numeric_limits<size_t>::max();
    }
  };
}<|MERGE_RESOLUTION|>--- conflicted
+++ resolved
@@ -116,16 +116,6 @@
           auto source = SourceDef::load(path);
           auto view = source->view();
           auto pos = std::min(view.find_first_of('\n'), view.size());
-<<<<<<< HEAD
-
-          if (view.compare(0, pos, language_name) != 0)
-          {
-            std::cerr << "Not a " << language_name << " file" << std::endl;
-            return -1;
-          }
-
-=======
->>>>>>> 0a5c8580
           auto pos2 = std::min(view.find_first_of('\n', pos + 1), view.size());
           auto pass = view.substr(pos + 1, pos2 - pos - 1);
 
