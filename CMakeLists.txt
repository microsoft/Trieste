cmake_minimum_required(VERSION 3.14.0)
project(trieste VERSION 1.0.0 LANGUAGES CXX)

# #############################################
# Options
option(TRIESTE_BUILD_SAMPLES "Specifies whether to build the samples" ON)
option(TRIESTE_BUILD_PARSERS "Specifies whether to build the parsers" ON)
option(TRIESTE_BUILD_PARSER_TESTS "Specifies whether to build the parser tests" OFF)
option(TRIESTE_USE_CXX17 "Specifies whether to target the C++17 standard" OFF)

set(CMAKE_BUILD_WITH_INSTALL_RPATH ON)

# #############################################
# Dependencies

include(FetchContent)

if(TRIESTE_USE_CXX17)
  set(CMAKE_CXX_STANDARD 17)
else()
  set(CMAKE_CXX_STANDARD 20)
endif()

set(CMAKE_EXPORT_COMPILE_COMMANDS ON)

set(SNMALLOC_BUILD_TESTING OFF CACHE INTERNAL "Turn off snmalloc tests")
if (MSVC)
  # Overriding malloc and free statically not supported on Windows.
else()
  set(SNMALLOC_STATIC_LIBRARY_PREFIX "")
endif()
set(SNMALLOC_USE_CXX17 ${TRIESTE_USE_CXX17})

set(RE2_BUILD_TESTING OFF CACHE INTERNAL "Turn off RE2 tests")

set(TRIESTE_SANITIZE "" CACHE STRING "Argument to pass to sanitize (disabled by default)")


FetchContent_Declare(
  snmalloc
  GIT_REPOSITORY https://github.com/microsoft/snmalloc
  GIT_TAG main
  GIT_SHALLOW TRUE
)

FetchContent_MakeAvailable(snmalloc)

FetchContent_Declare(
  re2
  GIT_REPOSITORY https://github.com/google/re2
  GIT_TAG 2022-12-01
  GIT_SHALLOW TRUE
)

FetchContent_MakeAvailable(re2)

FetchContent_Declare(
  cli11
  GIT_REPOSITORY https://github.com/CLIUtils/CLI11
  GIT_TAG b9be5b9444772324459989177108a6a65b8b2769
  GIT_SHALLOW TRUE
)

FetchContent_MakeAvailable(cli11)

# #############################################
# Create target and set properties
add_library(trieste INTERFACE)

# Add an alias so that library can be used inside the build tree, e.g. when testing
add_library(trieste::trieste ALIAS trieste)

# Set target properties
target_include_directories(trieste
  INTERFACE $<BUILD_INTERFACE:${CMAKE_CURRENT_SOURCE_DIR}/include>
  $<INSTALL_INTERFACE:${CMAKE_INSTALL_INCLUDEDIR}>
)

target_link_libraries(trieste
  INTERFACE
  snmallocshim-static
  re2::re2
  CLI11::CLI11
)

if(TRIESTE_USE_CXX17)
  target_compile_definitions(trieste INTERFACE cxx_std_17)
else()
  target_compile_definitions(trieste INTERFACE cxx_std_20)
endif()

if (TRIESTE_SANITIZE)
  target_compile_options(trieste INTERFACE -g -fsanitize=${TRIESTE_SANITIZE} -fno-omit-frame-pointer)
  target_link_libraries(trieste INTERFACE -fsanitize=${TRIESTE_SANITIZE})
endif()

if(MSVC)
  target_compile_options(trieste INTERFACE /W4 /WX /wd5030 /bigobj)
else()
  target_compile_options(trieste INTERFACE
    -Wall -Wextra -Wpedantic -Werror -Wshadow)
endif()

if(CMAKE_CXX_COMPILER_ID STREQUAL "Clang")
  target_compile_options(trieste INTERFACE -Wmismatched-tags -fstandalone-debug)
endif()

<<<<<<< HEAD
=======
# Clear all existing files and folders from the install directory
install(CODE [[
  file(REMOVE_RECURSE ${CMAKE_INSTALL_PREFIX}/.)
  ]])

>>>>>>> 7accb98a
# #############################################
# Installation instructions
set(CMAKE_INSTALL_PREFIX ${PROJECT_BINARY_DIR}/dist)

install(TARGETS trieste snmallocshim-static snmalloc re2 CLI11
  EXPORT ${PROJECT_NAME}_Targets
  ARCHIVE DESTINATION ${CMAKE_INSTALL_LIBDIR}
  LIBRARY DESTINATION ${CMAKE_INSTALL_LIBDIR}
  RUNTIME DESTINATION ${CMAKE_INSTALL_BINDIR}
)

# Create a ConfigVersion.cmake file
include(CMakePackageConfigHelpers)
write_basic_package_version_file(
  ${PROJECT_BINARY_DIR}/${PROJECT_NAME}ConfigVersion.cmake
  VERSION ${PROJECT_VERSION}
  COMPATIBILITY AnyNewerVersion
)

configure_package_config_file(${PROJECT_SOURCE_DIR}/cmake/triesteConfig.cmake.in
  ${PROJECT_BINARY_DIR}/triesteConfig.cmake
  INSTALL_DESTINATION
  ${CMAKE_INSTALL_DATAROOTDIR}/${PROJECT_NAME}/cmake
)

install(EXPORT ${PROJECT_NAME}_Targets
  FILE ${PROJECT_NAME}Targets.cmake
  NAMESPACE ${PROJECT_NAME}::
  DESTINATION ${CMAKE_INSTALL_DATAROOTDIR}/${PROJECT_NAME}/cmake)

install(FILES ${PROJECT_BINARY_DIR}/${PROJECT_NAME}Config.cmake
  ${PROJECT_BINARY_DIR}/${PROJECT_NAME}ConfigVersion.cmake
  DESTINATION ${CMAKE_INSTALL_DATAROOTDIR}/${PROJECT_NAME}/cmake)

install(DIRECTORY ${PROJECT_SOURCE_DIR}/include/trieste DESTINATION include)

# #############################################
# # Exporting from the build tree
export(EXPORT ${PROJECT_NAME}_Targets
  FILE ${CMAKE_CURRENT_BINARY_DIR}/triesteTargets.cmake
  NAMESPACE trieste::)

# Register package in the User Package Registry
export(PACKAGE trieste)

# #############################################
# # Add samples
if(TRIESTE_BUILD_SAMPLES)
  enable_testing()
  add_subdirectory(samples/infix)
endif()

# #############################################
# # Add parsers
if(TRIESTE_BUILD_PARSERS)
  add_subdirectory(parsers)
endif()<|MERGE_RESOLUTION|>--- conflicted
+++ resolved
@@ -105,14 +105,6 @@
   target_compile_options(trieste INTERFACE -Wmismatched-tags -fstandalone-debug)
 endif()
 
-<<<<<<< HEAD
-=======
-# Clear all existing files and folders from the install directory
-install(CODE [[
-  file(REMOVE_RECURSE ${CMAKE_INSTALL_PREFIX}/.)
-  ]])
-
->>>>>>> 7accb98a
 # #############################################
 # Installation instructions
 set(CMAKE_INSTALL_PREFIX ${PROJECT_BINARY_DIR}/dist)
